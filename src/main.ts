import { loadConfig } from './config.js';
import { MexcAPI } from './api/mexc.js';
import { MarketTracker } from './market/tracker.js';
import { TradeManager } from './trade/manager.js';
import { ListingScheduler } from './scheduler/listing-scheduler.js';
import { logger } from './utils/logger.js';
import { PriceAnalyzer } from './utils/price-analyzer.js';
import { MarketSymbol } from './types.js';
import Decimal from 'decimal.js';

/**
 * Main trading bot orchestrator
 */
class TradingBot {
  private running = true;
  private previousMarkets: string[] = [];
  private scheduler: ListingScheduler;
  private priceAnalyzer: PriceAnalyzer;

  constructor(
    private readonly api: MexcAPI,
    private readonly marketTracker: MarketTracker,
    private readonly tradeManager: TradeManager,
    private readonly config: ReturnType<typeof loadConfig>
  ) {
    this.scheduler = new ListingScheduler();
    this.priceAnalyzer = new PriceAnalyzer({
      maxPriceChangeFromOpen: 10, // Don't buy if price is >10% above open
      minDropFromHigh: 5, // Confirm downtrend if dropped >5% from peak
      maxVolatility: 50, // Skip if volatility >50%
    });
    this.setupSignalHandlers();
  }

  /**
   * Setup signal handlers for graceful shutdown
   */
  private setupSignalHandlers(): void {
    process.on('SIGINT', () => this.handleShutdown('SIGINT'));
    process.on('SIGTERM', () => this.handleShutdown('SIGTERM'));
  }

  /**
   * Handle shutdown signals
   */
  private handleShutdown(signal: string): void {
    console.log(`\n🛑 ${signal} received - shutting down gracefully...`);
    logger.info(`Received ${signal}, initiating shutdown`);
    this.running = false;
  }

  /**
   * Perform graceful shutdown
   */
  private async shutdown(): Promise<void> {
    console.log('🔄 Preparing for graceful shutdown...');
    logger.info('Shutting down bot');

    await this.tradeManager.shutdown();
    this.scheduler.cleanup();

    if (this.previousMarkets.length > 0) {
      await this.marketTracker.savePreviousMarkets(this.previousMarkets);
      console.log('💾 Market data saved');
    }

    console.log('✅ Bot shutdown complete');
    logger.info('Bot shutdown complete');
  }

  /**
   * Main bot loop
   */
  async run(): Promise<void> {
    logger.info('Starting trading bot');
    console.log('🤖 Bot is now active - trades via scheduled listings only');
    console.log(`💰 Max trade amount: ${this.config.trading.maxTradeAmount.toString()} USDT`);
    console.log(`🔄 Checking every ${this.config.trading.checkInterval} seconds`);
    console.log(
      `📈 Stop loss: ${this.config.trading.stopLossPct.toString()}% | Trailing stop: ${this.config.trading.trailingPct.toString()}%`
    );
    console.log(`💱 Quote currency: ${this.config.trading.quoteCurrency}`);
    console.log('📅 Add listings to data/scheduled_listings.json to trade');
    console.log('-'.repeat(60));

    // Initialize scheduler once on startup
    await this.scheduler.initialize();

    // Register trade executor for scheduled listings
    this.scheduler.setTradeExecutor(async (symbol: string, quoteCurrency: string) => {
      const fullSymbol = `${symbol}${quoteCurrency}` as MarketSymbol;

      // Execute immediately at scheduled time without any pre-checks
      // Skip volume check and price analysis for scheduled listings (time-critical)
      await this.handleNewListing(fullSymbol, true, true);
      return true; // Always return true - no retries on failure
    });

    await this.tradeManager.restoreMonitoring();

    // Show next scheduled listing if any
    const nextListing = this.scheduler.getNextListing();
    if (nextListing) {
      const timeStr = new Date(nextListing.listingTime).toLocaleString();
      console.log(`⏰ Next scheduled listing: ${nextListing.symbol} at ${timeStr}`);
    }

    // Load previous markets for baseline tracking (informational only)
    this.previousMarkets = await this.marketTracker.loadPreviousMarkets();

    const isFirstRun = this.previousMarkets.length === 0;
    if (isFirstRun) {
      console.log('🔄 First run detected - establishing market baseline...');
    }

    let scanCount = 0;

    while (this.running) {
      try {
        scanCount++;
        const currentTime = new Date().toLocaleTimeString();

        // Show periodic status
        if (scanCount % 6 === 1) {
          const activeTrades = this.tradeManager.getActiveTradesCount();
          const nextScheduled = this.scheduler.getNextListing();

          if (activeTrades > 0) {
            console.log(
              `🕐 ${currentTime} | ✅ Bot running | 📊 ${activeTrades} active trades | Scan #${scanCount}`
            );
          } else if (nextScheduled) {
            const timeUntil = new Date(nextScheduled.listingTime).getTime() - Date.now();
            const minutesUntil = Math.floor(timeUntil / 60000);
            console.log(
              `🕐 ${currentTime} | ✅ Bot running | ⏰ Next: ${nextScheduled.symbol} in ${minutesUntil}m | Scan #${scanCount}`
            );
          } else {
            console.log(
              `🕐 ${currentTime} | ✅ Bot running | 📅 No scheduled listings | Scan #${scanCount}`
            );
          }
        }

        // Check if scheduled listings file changed (only reload if modified)
        const schedulerNeedsReload = await this.scheduler.checkForChanges();
        if (schedulerNeedsReload) {
          logger.info('Scheduled listings file changed, reloading...');
          await this.scheduler.initialize();

          const newNextListing = this.scheduler.getNextListing();
          if (newNextListing) {
            const timeStr = new Date(newNextListing.listingTime).toLocaleString();
            console.log(`⏰ Updated: Next scheduled listing is ${newNextListing.symbol} at ${timeStr}`);
          }
        }

        // Update market baseline periodically (for informational purposes)
        if (scanCount % 60 === 1) { // Update every ~10 minutes (60 scans * 10s)
          const { currentMarkets } = await this.marketTracker.detectNewListings(this.previousMarkets);

<<<<<<< HEAD
        // Update stored markets
        if (currentMarkets.length > 0) {
          // Use additive-only approach: merge previous + current to prevent false positives
          // from temporary API issues where pairs might be missing from the response
          const mergedMarkets = Array.from(new Set([...this.previousMarkets, ...currentMarkets]));

          const newlyAdded = mergedMarkets.length - this.previousMarkets.length;
          if (newlyAdded > 0) {
            logger.debug(`Added ${newlyAdded} markets to baseline (total: ${mergedMarkets.length})`);
          }

          await this.marketTracker.savePreviousMarkets(mergedMarkets);
          this.previousMarkets = mergedMarkets;

          // Handle first run baseline
          if (isFirstRun && scanCount === 1) {
            console.log(`✅ Baseline established: ${mergedMarkets.length} existing markets saved`);
            console.log(
              `📊 Now monitoring for NEW ${this.config.trading.quoteCurrency} listings...`
            );
          } else if (scanCount === 1) {
            console.log(
              `📊 Monitoring ${mergedMarkets.length} ${this.config.trading.quoteCurrency} markets for new listings`
            );
          }
        }
=======
          if (currentMarkets.length > 0) {
            // Use additive-only approach: merge previous + current to prevent false positives
            const mergedMarkets = Array.from(new Set([...this.previousMarkets, ...currentMarkets]));

            const newlyAdded = mergedMarkets.length - this.previousMarkets.length;
            if (newlyAdded > 0) {
              logger.info(`Market baseline updated: +${newlyAdded} pairs (total: ${mergedMarkets.length})`);
            }
>>>>>>> 3ea6cb5a

            await this.marketTracker.savePreviousMarkets(mergedMarkets);
            this.previousMarkets = mergedMarkets;

            // Handle first run baseline
            if (isFirstRun && scanCount === 1) {
              console.log(`✅ Baseline established: ${mergedMarkets.length} existing markets saved`);
            }
          }
        }

        // Normal polling interval (scheduled listings are handled by timers)
        await this.sleep(this.config.trading.checkInterval * 1000);
      } catch (error) {
        console.log(`🚨 ERROR in main loop: ${String(error)}`);
        logger.error(`Error in main loop: ${String(error)}`);
        await this.sleep(this.config.trading.retryDelay * 1000);
      }
    }

    // Perform shutdown
    await this.shutdown();
  }

  /**
   * Handle a new listing detection
   */
  private async handleNewListing(market: MarketSymbol, skipVolumeCheck: boolean = false, skipPriceAnalysis: boolean = false): Promise<void> {
    console.log(`\n🚨 NEW LISTING DETECTED: ${market}`);
    logger.info(`Attempting to trade new listing: ${market}`);

    console.log(`🔍 Analyzing ${market}...`);

    // Try to get ticker data with retries
    let ticker = await this.api.getTicker24h(market);
    let retries = 0;
    const maxTickerRetries = 3;

    while (!ticker && retries < maxTickerRetries) {
      retries++;
      console.log(
        `⏳ Ticker data not available, retrying in 2 seconds... (attempt ${retries}/${maxTickerRetries})`
      );
      await this.sleep(2000);
      ticker = await this.api.getTicker24h(market);
    }

    // Determine trade amount
    let tradeAmount = this.config.trading.maxTradeAmount;

    if (!ticker) {
      console.log(`⚠️  No ticker data available for ${market} after ${maxTickerRetries} attempts`);
      console.log(`🎲 New listing might be too fresh - attempting trade without volume validation`);
      logger.warn(`Proceeding with ${market} trade without ticker validation`);

      // Use 50% of max for safety, capped at 5 USDT
      tradeAmount = Decimal.min(this.config.trading.maxTradeAmount.mul(0.5), new Decimal(5));
      console.log(`🛡️  Using reduced amount ${tradeAmount.toString()} USDT for safety`);
    } else {
      // Show ticker data
      const volume = new Decimal(ticker.quoteVolume);
      console.log(
        `📊 ${market} | Price: ${ticker.lastPrice} | Volume: ${volume.toString()} USDT`
      );

      // Validate volume (skip for scheduled listings as they start with 0 volume)
      if (!skipVolumeCheck) {
        const minVolumeThreshold = this.config.trading.maxTradeAmount.mul(10);

        if (volume.lt(minVolumeThreshold)) {
          console.log(
            `⚠️  Volume too low (${volume.toString()} < ${minVolumeThreshold.toString()} USDT), skipping...`
          );
          logger.warn(`Skipping ${market} due to insufficient volume: ${volume.toString()}`);
          return;
        }
      } else {
        console.log(`⏰ Scheduled listing - skipping volume check (listings start with 0 volume)`);
        logger.info(`Scheduled listing ${market} - bypassing volume validation, using full trade amount`);
      }
    }

    // Perform price analysis for scheduled listings (skip for naturally detected listings)
    if (!skipPriceAnalysis && skipVolumeCheck) {
      console.log(`📊 Analyzing price action to avoid peak buying...`);

      // Get recent klines (last 5 minutes of 1m candles)
      const klines = await this.api.getKlines(market, '1m', 5);

      if (klines && klines.length > 0) {
        const analysis = this.priceAnalyzer.analyzeEntry(klines);

        if (analysis) {
          console.log(
            `📈 Price Analysis: open=${analysis.openPrice.toString()}, ` +
            `current=${analysis.currentPrice.toString()}, ` +
            `change=${analysis.priceChangeFromOpen.toFixed(2)}%, ` +
            `dropFromHigh=${analysis.dropFromHigh.toFixed(2)}%`
          );

          if (!analysis.shouldTrade) {
            console.log(`⚠️  TRADE SKIPPED: ${analysis.reason}`);
            logger.warn(`Skipping ${market} trade: ${analysis.reason}`);
            return;
          }

          console.log(`✅ Price analysis passed: ${analysis.reason}`);
        } else {
          console.log(`⚠️  Could not analyze price action, proceeding with caution...`);
        }
      } else {
        console.log(`⚠️  No kline data available yet, proceeding without price analysis`);
        logger.warn(`No kline data for ${market}, skipping price analysis`);
      }
    }

    // Execute buy order
    console.log(`💸 EXECUTING BUY ORDER: ${tradeAmount.toString()} USDT of ${market}`);
    const buyResult = await this.tradeManager.placeMarketBuy(market, tradeAmount);

    if (buyResult) {
      console.log(`✅ BUY SUCCESS: ${market} at ${buyResult.avgPrice.toString()} USDT (qty: ${buyResult.quantity.toString()})`);

      // Check for slippage if ticker data is available
      if (ticker) {
        const tickerPrice = new Decimal(ticker.lastPrice);
        const executionPrice = buyResult.avgPrice;
        const slippage = executionPrice.minus(tickerPrice).div(tickerPrice).mul(100);

        if (slippage.abs().gt(5)) {
          const slippageStr = slippage.toFixed(2);
          logger.warn(`High slippage detected on ${market}: ${slippageStr}%`);
          console.log(
            `⚠️  Slippage: ${slippageStr}% (ticker: ${tickerPrice.toString()}, executed: ${executionPrice.toString()})`
          );
        } else {
          logger.info(`Slippage on ${market}: ${slippage.toFixed(2)}%`);
        }
      }

      console.log(`🎯 Starting monitoring with trailing stop-loss...`);
      await this.tradeManager.startMonitoring(market, buyResult.avgPrice, buyResult.quantity, buyResult.investedQuote);
    } else {
      console.log(`❌ BUY FAILED: Could not execute order for ${market}`);
    }
  }

  /**
   * Interruptible sleep
   */
  private async sleep(ms: number): Promise<void> {
    return new Promise((resolve) => {
      const checkInterval = setInterval(() => {
        if (!this.running) {
          clearInterval(checkInterval);
          resolve();
        }
      }, 100);

      setTimeout(() => {
        clearInterval(checkInterval);
        resolve();
      }, ms);
    });
  }
}

/**
 * Main entry point
 */
async function main(): Promise<void> {
  try {
    console.log('🚀 Initializing MEXC Crypto Trading Bot...');

    // Load configuration
    const config = loadConfig();

    // Initialize API client
    const api = new MexcAPI(config.mexc);

    // Test connectivity
    const pingSuccess = await api.ping();
    if (!pingSuccess) {
      throw new Error('Failed to connect to MEXC API');
    }

    console.log('✅ Connected to MEXC API');

    // Sync time with MEXC server to prevent timestamp errors
    await api.syncTime();

    // Validate API credentials by attempting an authenticated request
    console.log('🔐 Validating API credentials...');
    const accountInfo = await api.getAccount();
    if (!accountInfo) {
      throw new Error(
        'Failed to authenticate with MEXC API.\n' +
        'Please check your MEXC_API_KEY and MEXC_API_SECRET in .env file.\n' +
        'Make sure the API key has spot trading permissions enabled.'
      );
    }
    console.log('✅ API credentials validated successfully');

    // Initialize components
    const marketTracker = new MarketTracker(api, config.trading.quoteCurrency);
    const tradeManager = new TradeManager(api, config.trading);

    // Create and run bot
    const bot = new TradingBot(api, marketTracker, tradeManager, config);
    console.log('✅ Bot initialized successfully\n');

    await bot.run();
  } catch (error) {
    console.error(`\n🚨 Fatal error: ${String(error)}`);
    logger.error(`Fatal error: ${String(error)}`);
    process.exit(1);
  }
}

// Run the bot
void main();<|MERGE_RESOLUTION|>--- conflicted
+++ resolved
@@ -159,34 +159,6 @@
         if (scanCount % 60 === 1) { // Update every ~10 minutes (60 scans * 10s)
           const { currentMarkets } = await this.marketTracker.detectNewListings(this.previousMarkets);
 
-<<<<<<< HEAD
-        // Update stored markets
-        if (currentMarkets.length > 0) {
-          // Use additive-only approach: merge previous + current to prevent false positives
-          // from temporary API issues where pairs might be missing from the response
-          const mergedMarkets = Array.from(new Set([...this.previousMarkets, ...currentMarkets]));
-
-          const newlyAdded = mergedMarkets.length - this.previousMarkets.length;
-          if (newlyAdded > 0) {
-            logger.debug(`Added ${newlyAdded} markets to baseline (total: ${mergedMarkets.length})`);
-          }
-
-          await this.marketTracker.savePreviousMarkets(mergedMarkets);
-          this.previousMarkets = mergedMarkets;
-
-          // Handle first run baseline
-          if (isFirstRun && scanCount === 1) {
-            console.log(`✅ Baseline established: ${mergedMarkets.length} existing markets saved`);
-            console.log(
-              `📊 Now monitoring for NEW ${this.config.trading.quoteCurrency} listings...`
-            );
-          } else if (scanCount === 1) {
-            console.log(
-              `📊 Monitoring ${mergedMarkets.length} ${this.config.trading.quoteCurrency} markets for new listings`
-            );
-          }
-        }
-=======
           if (currentMarkets.length > 0) {
             // Use additive-only approach: merge previous + current to prevent false positives
             const mergedMarkets = Array.from(new Set([...this.previousMarkets, ...currentMarkets]));
@@ -195,7 +167,6 @@
             if (newlyAdded > 0) {
               logger.info(`Market baseline updated: +${newlyAdded} pairs (total: ${mergedMarkets.length})`);
             }
->>>>>>> 3ea6cb5a
 
             await this.marketTracker.savePreviousMarkets(mergedMarkets);
             this.previousMarkets = mergedMarkets;
