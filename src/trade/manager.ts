import Decimal from 'decimal.js';
import { MexcAPI } from '../api/mexc.js';
import {
  TradingConfig,
  TradeState,
  SerializedTradeState,
  CompletedTrade,
  MarketSymbol,
} from '../types.js';
import { logger } from '../utils/logger.js';
import { loadJson, saveJson } from '../utils/persistence.js';

const ACTIVE_TRADES_FILE = 'active_trades.json';
const COMPLETED_TRADES_FILE = 'completed_trades.json';

/**
 * Manages trade execution and monitoring with trailing stop-loss
 */
export class TradeManager {
  private activeTrades = new Map<string, TradeState>();
  private monitoringTasks = new Map<string, AbortController>();
  private shuttingDown = false;

  constructor(
    private readonly api: MexcAPI,
    private readonly config: TradingConfig
  ) {}

  /**
   * Serialize TradeState for JSON storage
   */
  private serializeTrade(trade: TradeState): SerializedTradeState {
    return {
      market: trade.market,
      buyPrice: trade.buyPrice.toString(),
      quantity: trade.quantity.toString(),
      investedQuote: trade.investedQuote.toString(),
      currentPrice: trade.currentPrice.toString(),
      highestPrice: trade.highestPrice.toString(),
      trailingStopPrice: trade.trailingStopPrice.toString(),
      stopLossPrice: trade.stopLossPrice.toString(),
      startTime: trade.startTime.toISOString(),
      lastUpdate: trade.lastUpdate.toISOString(),
    };
  }

  /**
   * Deserialize TradeState from JSON
   */
  private deserializeTrade(data: SerializedTradeState): TradeState {
    // For backward compatibility: if investedQuote is missing, calculate from buyPrice * quantity
    const investedQuote = data.investedQuote
      ? new Decimal(data.investedQuote)
      : new Decimal(data.buyPrice).mul(new Decimal(data.quantity));

    return {
      market: data.market as MarketSymbol,
      buyPrice: new Decimal(data.buyPrice),
      quantity: new Decimal(data.quantity),
      investedQuote,
      currentPrice: new Decimal(data.currentPrice),
      highestPrice: new Decimal(data.highestPrice),
      trailingStopPrice: new Decimal(data.trailingStopPrice),
      stopLossPrice: new Decimal(data.stopLossPrice),
      startTime: new Date(data.startTime),
      lastUpdate: new Date(data.lastUpdate),
    };
  }

  /**
   * Save active trades to disk
   */
  async saveActiveTrades(): Promise<void> {
    const serialized = Array.from(this.activeTrades.values()).map((trade) =>
      this.serializeTrade(trade)
    );
    await saveJson(ACTIVE_TRADES_FILE, serialized);
  }

  /**
   * Restore monitoring for previously active trades
   */
  async restoreMonitoring(): Promise<void> {
    const trades = await loadJson<SerializedTradeState[]>(ACTIVE_TRADES_FILE, []);

    if (trades.length === 0) {
      logger.info('No active trades to restore');
      return;
    }

    logger.info(`Restoring ${trades.length} active trades`);

    for (const serialized of trades) {
      try {
        const trade = this.deserializeTrade(serialized);
        this.activeTrades.set(trade.market, trade);
        await this.startMonitoringForRestoredTrade(trade);
        logger.info(`Restored monitoring for ${trade.market}`);
      } catch (error) {
        logger.error(`Failed to restore trade for ${serialized.market}: ${String(error)}`);
      }
    }
  }

  /**
   * Place a market buy order with retry logic
   */
  async placeMarketBuy(
    symbol: MarketSymbol,
    amountUsdt: Decimal,
    maxAttempts: number = 3
<<<<<<< HEAD
  ): Promise<{ avgPrice: Decimal; quantity: Decimal } | null> {
=======
  ): Promise<{ avgPrice: Decimal; quantity: Decimal; investedQuote: Decimal } | null> {
>>>>>>> 3ea6cb5a
    let lastError: string = 'Unknown error';

    for (let attempt = 1; attempt <= maxAttempts; attempt++) {
      try {
        logger.info(
          `Placing market buy order: ${symbol} for ${amountUsdt.toString()} USDT (attempt ${attempt}/${maxAttempts})`
        );

        let orderResponse = await this.api.placeOrder({
          symbol,
          side: 'BUY',
          type: 'MARKET',
          quoteOrderQty: amountUsdt.toString(), // Buy with USDT amount
          timestamp: Date.now(),
        });

        if (!orderResponse) {
          lastError = 'Order response was null';
          if (attempt < maxAttempts) {
            const delay = Math.min(1000 * Math.pow(2, attempt - 1), 5000);
            logger.warn(
              `Buy order attempt ${attempt} failed (null response), retrying in ${delay}ms...`
            );
            await new Promise((resolve) => setTimeout(resolve, delay));
            continue;
          }
          logger.error(`Failed to place buy order for ${symbol} after ${maxAttempts} attempts`);
          return null;
        }

        // If execution details are missing, query the order to get fill information
        if (!orderResponse.executedQty || !orderResponse.cummulativeQuoteQty) {
          logger.info(
            `Initial response missing execution details, querying order ${orderResponse.orderId}`
          );

          // Wait a moment for order to fill
          await new Promise((resolve) => setTimeout(resolve, 1000));

          const orderDetails = await this.api.getOrder(symbol, orderResponse.orderId);
          if (!orderDetails) {
            lastError = 'Failed to query order details';
            if (attempt < maxAttempts) {
              const delay = 2000;
              logger.warn(`Failed to query order details, retrying in ${delay}ms...`);
              await new Promise((resolve) => setTimeout(resolve, delay));
              continue;
            }
            logger.error(`Failed to query order details for ${symbol} after ${maxAttempts} attempts`);
            return null;
          }

          if (!orderDetails.executedQty || !orderDetails.cummulativeQuoteQty) {
            lastError = `Order not filled: status=${orderDetails.status}`;
            logger.error(
              `Order ${orderResponse.orderId} not filled: status=${orderDetails.status}`,
              { orderDetails }
            );
            return null;
          }

          orderResponse = orderDetails;
        }

        // Calculate average buy price and quantity
        const executedQty = new Decimal(orderResponse.executedQty);
        const cumulativeQuoteQty = new Decimal(orderResponse.cummulativeQuoteQty);
        const avgPrice = cumulativeQuoteQty.div(executedQty);

        logger.info(
<<<<<<< HEAD
          `Buy order executed: ${symbol} at avg price ${avgPrice.toString()} (qty: ${executedQty.toString()})`
        );

        return { avgPrice, quantity: executedQty };
=======
          `Buy order executed: ${symbol} at avg price ${avgPrice.toString()} (qty: ${executedQty.toString()}, invested: ${cumulativeQuoteQty.toString()} ${this.config.quoteCurrency})`
        );

        return { avgPrice, quantity: executedQty, investedQuote: cumulativeQuoteQty };
>>>>>>> 3ea6cb5a
      } catch (error) {
        lastError = String(error);
        if (attempt < maxAttempts) {
          const delay = Math.min(2000 * attempt, 5000);
          logger.warn(
            `Error on buy attempt ${attempt}/${maxAttempts}: ${String(error)}, retrying in ${delay}ms...`
          );
          await new Promise((resolve) => setTimeout(resolve, delay));
          continue;
        }
        logger.error(
          `Failed to place market buy for ${symbol} after ${maxAttempts} attempts. Last error: ${lastError}`
        );
        return null;
      }
    }

    // Should never reach here, but just in case
    logger.error(`Buy order failed after all retry attempts for ${symbol}. Last error: ${lastError}`);
    return null;
  }

  /**
   * Place a market sell order with retry logic
   */
  private async placeMarketSell(
    symbol: MarketSymbol,
    quantity: Decimal,
    maxAttempts: number = 3
  ): Promise<Decimal | null> {
    let lastError: string = 'Unknown error';

    for (let attempt = 1; attempt <= maxAttempts; attempt++) {
      try {
        logger.info(
          `Placing market sell order: ${symbol} for ${quantity.toString()} units (attempt ${attempt}/${maxAttempts})`
        );

        let orderResponse = await this.api.placeOrder({
          symbol,
          side: 'SELL',
          type: 'MARKET',
          quantity: quantity.toString(),
          timestamp: Date.now(),
        });

        if (!orderResponse) {
          lastError = 'Order response was null';
          if (attempt < maxAttempts) {
            const delay = Math.min(1000 * Math.pow(2, attempt - 1), 5000);
            logger.warn(
              `Sell order attempt ${attempt} failed (null response), retrying in ${delay}ms...`
            );
            await new Promise((resolve) => setTimeout(resolve, delay));
            continue;
          }
          logger.error(`Failed to place sell order for ${symbol} after ${maxAttempts} attempts`);
          return null;
        }

        // If execution details are missing, query the order to get fill information
        if (!orderResponse.executedQty || !orderResponse.cummulativeQuoteQty) {
          logger.info(
            `Initial response missing execution details, querying order ${orderResponse.orderId}`
          );

          // Wait a moment for order to fill
          await new Promise((resolve) => setTimeout(resolve, 1000));

          const orderDetails = await this.api.getOrder(symbol, orderResponse.orderId);
          if (!orderDetails) {
            lastError = 'Failed to query order details';
            if (attempt < maxAttempts) {
              const delay = 2000;
              logger.warn(`Failed to query order details, retrying in ${delay}ms...`);
              await new Promise((resolve) => setTimeout(resolve, delay));
              continue;
            }
            logger.error(`Failed to query order details for ${symbol} after ${maxAttempts} attempts`);
            return null;
          }

          if (!orderDetails.executedQty || !orderDetails.cummulativeQuoteQty) {
            lastError = `Order not filled: status=${orderDetails.status}`;
            logger.error(
              `Order ${orderResponse.orderId} not filled: status=${orderDetails.status}`,
              { orderDetails }
            );
            return null;
          }

          orderResponse = orderDetails;
        }

        const executedQty = new Decimal(orderResponse.executedQty);
        const cumulativeQuoteQty = new Decimal(orderResponse.cummulativeQuoteQty);
        const avgPrice = cumulativeQuoteQty.div(executedQty);

        logger.info(`Sell order executed: ${symbol} at avg price ${avgPrice.toString()}`);

        return avgPrice;
      } catch (error) {
        lastError = String(error);
        if (attempt < maxAttempts) {
          const delay = Math.min(2000 * attempt, 5000);
          logger.warn(
            `Error on sell attempt ${attempt}/${maxAttempts}: ${String(error)}, retrying in ${delay}ms...`
          );
          await new Promise((resolve) => setTimeout(resolve, delay));
          continue;
        }
        logger.error(
          `Failed to place market sell for ${symbol} after ${maxAttempts} attempts. Last error: ${lastError}`
        );
        return null;
      }
    }

    // Should never reach here, but just in case
    logger.error(`Sell order failed after all retry attempts for ${symbol}. Last error: ${lastError}`);
    return null;
  }

  /**
   * Start monitoring a trade with trailing stop-loss
   */
<<<<<<< HEAD
  async startMonitoring(symbol: MarketSymbol, buyPrice: Decimal, quantity: Decimal): Promise<void> {
=======
  async startMonitoring(symbol: MarketSymbol, buyPrice: Decimal, quantity: Decimal, investedQuote: Decimal): Promise<void> {
>>>>>>> 3ea6cb5a
    // Prevent duplicate monitoring tasks
    if (this.monitoringTasks.has(symbol)) {
      logger.warn(`Already monitoring ${symbol}, skipping duplicate startMonitoring call`);
      return;
    }

    // Initialize trade state
    const stopLossPrice = buyPrice.mul(new Decimal(1).minus(this.config.stopLossPct.div(100)));
    const trailingStopPrice = buyPrice.mul(new Decimal(1).minus(this.config.trailingPct.div(100)));

    const trade: TradeState = {
      market: symbol,
      buyPrice,
      quantity,
      investedQuote,
      currentPrice: buyPrice,
      highestPrice: buyPrice,
      trailingStopPrice,
      stopLossPrice,
      startTime: new Date(),
      lastUpdate: new Date(),
    };

    this.activeTrades.set(symbol, trade);
    await this.saveActiveTrades();

    // Create abort controller for this monitoring task
    const abortController = new AbortController();
    this.monitoringTasks.set(symbol, abortController);

    // Start monitoring loop
    void this.monitorTrade(symbol, abortController.signal);
  }

  /**
   * Start monitoring for a restored trade (preserves original startTime)
   */
  private async startMonitoringForRestoredTrade(trade: TradeState): Promise<void> {
    // Prevent duplicate monitoring tasks
    if (this.monitoringTasks.has(trade.market)) {
      logger.warn(`Already monitoring ${trade.market}, skipping duplicate startMonitoring call`);
      return;
    }

    // Trade state is already in activeTrades, just start the monitoring task
    // Create abort controller for this monitoring task
    const abortController = new AbortController();
    this.monitoringTasks.set(trade.market, abortController);

    // Start monitoring loop
    void this.monitorTrade(trade.market, abortController.signal);
  }

  /**
   * Monitor trade with trailing stop-loss logic
   */
  private async monitorTrade(symbol: MarketSymbol, signal: AbortSignal): Promise<void> {
    logger.info(`Started monitoring ${symbol}`);

    while (!signal.aborted && !this.shuttingDown) {
      try {
        const trade = this.activeTrades.get(symbol);
        if (!trade) {
          logger.warn(`Trade ${symbol} not found in active trades`);
          break;
        }

        // Get current price
        const priceStr = await this.api.getPrice(symbol);
        if (!priceStr) {
          logger.warn(`Failed to get price for ${symbol}, retrying...`);
          await this.sleep(this.config.checkInterval * 1000, signal);
          continue;
        }

        const currentPrice = new Decimal(priceStr);
        trade.currentPrice = currentPrice;
        trade.lastUpdate = new Date();

        // Update highest price and trailing stop
        if (currentPrice.gt(trade.highestPrice)) {
          trade.highestPrice = currentPrice;
          trade.trailingStopPrice = currentPrice.mul(
            new Decimal(1).minus(this.config.trailingPct.div(100))
          );
          logger.info(
            `${symbol} new high: ${currentPrice.toString()}, trailing stop: ${trade.trailingStopPrice.toString()}`
          );
        }

        // Check stop conditions
        const profitPct = trade.currentPrice.minus(trade.buyPrice).div(trade.buyPrice).mul(100);

        // Triggered trailing stop (profit protection)
        if (currentPrice.lt(trade.trailingStopPrice) && currentPrice.gt(trade.buyPrice)) {
          logger.info(
            `${symbol} triggered trailing stop at ${currentPrice.toString()} (profit: ${profitPct.toFixed(2)}%)`
          );
          await this.executeSell(symbol, 'trailing_stop');
          break;
        }

        // Triggered stop loss (loss protection)
        if (currentPrice.lt(trade.stopLossPrice)) {
          logger.warn(
            `${symbol} triggered stop loss at ${currentPrice.toString()} (loss: ${profitPct.toFixed(2)}%)`
          );
          await this.executeSell(symbol, 'stop_loss');
          break;
        }

        // Save state periodically
        await this.saveActiveTrades();

        // Wait before next check
        await this.sleep(this.config.checkInterval * 1000, signal);
      } catch (error) {
        logger.error(`Error monitoring ${symbol}: ${String(error)}`);
        await this.sleep(this.config.retryDelay * 1000, signal);
      }
    }

    logger.info(`Stopped monitoring ${symbol}`);
  }

  /**
   * Execute sell order and record completed trade
   */
  private async executeSell(
    symbol: MarketSymbol,
    reason: 'stop_loss' | 'trailing_stop' | 'manual'
  ): Promise<void> {
    const trade = this.activeTrades.get(symbol);
    if (!trade) {
      logger.error(`Cannot sell ${symbol}: trade not found`);
      return;
    }

<<<<<<< HEAD
    // Get symbol precision and round quantity
    const precision = await this.api.getSymbolPrecision(symbol);
    let roundedQuantity: Decimal;

    if (precision === null) {
      logger.warn(
        `Cannot get precision for ${symbol}, attempting sell with full quantity (exchange may reject)`
      );
      roundedQuantity = trade.quantity;
    } else {
      // Round quantity to the correct decimal places
      roundedQuantity = trade.quantity.toDecimalPlaces(precision, Decimal.ROUND_DOWN);
      logger.info(
        `Selling ${symbol}: quantity ${trade.quantity.toString()} rounded to ${roundedQuantity.toString()} (precision: ${precision})`
      );
    }

=======
    // Extract base asset from symbol (e.g., NPCUSDC -> NPC)
    // Need to get the symbol info to know the actual base asset
    const exchangeInfo = await this.api.getExchangeInfo();
    if (!exchangeInfo) {
      logger.error(`Cannot fetch exchange info for ${symbol}`);
      return;
    }

    const symbolInfo = exchangeInfo.symbols.find((s) => s.symbol === symbol);
    if (!symbolInfo) {
      logger.error(`Symbol ${symbol} not found in exchange info`);
      return;
    }

    const baseAsset = symbolInfo.baseAsset;

    // Fetch actual account balance to avoid "Oversold" errors
    const actualBalanceStr = await this.api.getAccountBalance(baseAsset);
    if (!actualBalanceStr) {
      logger.warn(
        `Cannot fetch balance for ${baseAsset} (asset not found or zero balance). Trade may have already been sold.`
      );

      // If balance is zero/not found, assume trade already sold and clean up
      logger.info(`Removing ${symbol} from active trades (no balance to sell)`);
      this.activeTrades.delete(symbol);
      this.monitoringTasks.get(symbol)?.abort();
      this.monitoringTasks.delete(symbol);
      await this.saveActiveTrades();
      return;
    }

    const actualBalance = new Decimal(actualBalanceStr);

    // Check if balance is essentially zero (dust)
    if (actualBalance.lessThan('0.00000001')) {
      logger.info(`Balance for ${baseAsset} is dust (${actualBalance.toString()}), cleaning up trade`);
      this.activeTrades.delete(symbol);
      this.monitoringTasks.get(symbol)?.abort();
      this.monitoringTasks.delete(symbol);
      await this.saveActiveTrades();
      return;
    }

    // Apply aggressive safety margin (98% of actual balance) to account for fees, dust, and rounding
    // MEXC charges maker/taker fees which reduce the actual balance below what we think we bought
    const safetyMargin = new Decimal('0.98');
    const safeQuantity = actualBalance.mul(safetyMargin);

    // Get symbol precision and round quantity
    const precision = await this.api.getSymbolPrecision(symbol);
    let roundedQuantity: Decimal;

    if (precision === null) {
      logger.warn(
        `Cannot get precision for ${symbol}, attempting sell with full quantity (exchange may reject)`
      );
      roundedQuantity = safeQuantity;
    } else {
      // Round quantity DOWN to the correct decimal places
      roundedQuantity = safeQuantity.toDecimalPlaces(precision, Decimal.ROUND_DOWN);

      // If the balance is very small, we might round down to zero
      if (roundedQuantity.isZero()) {
        logger.error(`Rounded quantity is zero for ${symbol}, balance too small to sell`);
        return;
      }

      logger.info(
        `Selling ${symbol}: stored=${trade.quantity.toString()}, actual=${actualBalance.toString()}, safe=${roundedQuantity.toString()} (precision: ${precision}, margin: 98%)`
      );
    }

>>>>>>> 3ea6cb5a
    const sellPrice = await this.placeMarketSell(symbol, roundedQuantity);
    if (!sellPrice) {
      logger.error(`Failed to execute sell for ${symbol}`);
      return;
    }

    // Record completed trade
    await this.recordCompletedTrade(symbol, sellPrice, reason);

    // Remove from active trades
    this.activeTrades.delete(symbol);
    this.monitoringTasks.get(symbol)?.abort();
    this.monitoringTasks.delete(symbol);

    await this.saveActiveTrades();
  }

  /**
   * Record a completed trade
   */
  private async recordCompletedTrade(
    symbol: MarketSymbol,
    sellPrice: Decimal,
    reason: 'stop_loss' | 'trailing_stop' | 'manual'
  ): Promise<void> {
    const trade = this.activeTrades.get(symbol);
    if (!trade) return;

    const profitPct = sellPrice.minus(trade.buyPrice).div(trade.buyPrice).mul(100);
    const profitQuote = profitPct.div(100).mul(trade.investedQuote);
    const duration = (Date.now() - trade.startTime.getTime()) / 3600000; // hours

    const completedTrade: CompletedTrade = {
      ...this.serializeTrade(trade),
      sellPrice: sellPrice.toString(),
      sellTime: new Date().toISOString(),
      profitLossPct: profitPct.toFixed(2),
      profitLossQuote: profitQuote.toFixed(4),
      triggerReason: reason,
      durationHours: duration.toFixed(1),
    };

    const completedTrades = await loadJson<CompletedTrade[]>(COMPLETED_TRADES_FILE, []);
    completedTrades.push(completedTrade);
    await saveJson(COMPLETED_TRADES_FILE, completedTrades);

    logger.info(
      `Recorded completed trade: ${symbol} ${profitPct.toFixed(2)}% (${reason})`
    );
  }

  /**
   * Stop monitoring a specific trade
   */
  stopMonitoring(symbol: string): void {
    this.monitoringTasks.get(symbol)?.abort();
    this.monitoringTasks.delete(symbol);
    logger.info(`Stopped monitoring ${symbol}`);
  }

  /**
   * Prepare for shutdown (preserve active trades)
   */
  prepareForShutdown(): void {
    this.shuttingDown = true;
    logger.info('TradeManager preparing for shutdown');
  }

  /**
   * Shutdown all monitoring tasks
   */
  async shutdown(): Promise<void> {
    this.prepareForShutdown();

    // Stop all monitoring tasks
    for (const [symbol, controller] of this.monitoringTasks.entries()) {
      controller.abort();
      logger.info(`Stopped monitoring ${symbol}`);
    }

    // Save active trades
    if (this.activeTrades.size > 0) {
      await this.saveActiveTrades();
      logger.info(`Saved ${this.activeTrades.size} active trades for recovery`);
    }
  }

  /**
   * Get active trades count
   */
  getActiveTradesCount(): number {
    return this.activeTrades.size;
  }

  /**
   * Interruptible sleep
   */
  private async sleep(ms: number, signal: AbortSignal): Promise<void> {
    return new Promise((resolve, reject) => {
      const timeout = setTimeout(resolve, ms);
      signal.addEventListener('abort', () => {
        clearTimeout(timeout);
        reject(new Error('Aborted'));
      });
    });
  }
}<|MERGE_RESOLUTION|>--- conflicted
+++ resolved
@@ -109,11 +109,7 @@
     symbol: MarketSymbol,
     amountUsdt: Decimal,
     maxAttempts: number = 3
-<<<<<<< HEAD
-  ): Promise<{ avgPrice: Decimal; quantity: Decimal } | null> {
-=======
   ): Promise<{ avgPrice: Decimal; quantity: Decimal; investedQuote: Decimal } | null> {
->>>>>>> 3ea6cb5a
     let lastError: string = 'Unknown error';
 
     for (let attempt = 1; attempt <= maxAttempts; attempt++) {
@@ -184,17 +180,10 @@
         const avgPrice = cumulativeQuoteQty.div(executedQty);
 
         logger.info(
-<<<<<<< HEAD
-          `Buy order executed: ${symbol} at avg price ${avgPrice.toString()} (qty: ${executedQty.toString()})`
-        );
-
-        return { avgPrice, quantity: executedQty };
-=======
           `Buy order executed: ${symbol} at avg price ${avgPrice.toString()} (qty: ${executedQty.toString()}, invested: ${cumulativeQuoteQty.toString()} ${this.config.quoteCurrency})`
         );
 
         return { avgPrice, quantity: executedQty, investedQuote: cumulativeQuoteQty };
->>>>>>> 3ea6cb5a
       } catch (error) {
         lastError = String(error);
         if (attempt < maxAttempts) {
@@ -321,11 +310,7 @@
   /**
    * Start monitoring a trade with trailing stop-loss
    */
-<<<<<<< HEAD
-  async startMonitoring(symbol: MarketSymbol, buyPrice: Decimal, quantity: Decimal): Promise<void> {
-=======
   async startMonitoring(symbol: MarketSymbol, buyPrice: Decimal, quantity: Decimal, investedQuote: Decimal): Promise<void> {
->>>>>>> 3ea6cb5a
     // Prevent duplicate monitoring tasks
     if (this.monitoringTasks.has(symbol)) {
       logger.warn(`Already monitoring ${symbol}, skipping duplicate startMonitoring call`);
@@ -464,25 +449,6 @@
       return;
     }
 
-<<<<<<< HEAD
-    // Get symbol precision and round quantity
-    const precision = await this.api.getSymbolPrecision(symbol);
-    let roundedQuantity: Decimal;
-
-    if (precision === null) {
-      logger.warn(
-        `Cannot get precision for ${symbol}, attempting sell with full quantity (exchange may reject)`
-      );
-      roundedQuantity = trade.quantity;
-    } else {
-      // Round quantity to the correct decimal places
-      roundedQuantity = trade.quantity.toDecimalPlaces(precision, Decimal.ROUND_DOWN);
-      logger.info(
-        `Selling ${symbol}: quantity ${trade.quantity.toString()} rounded to ${roundedQuantity.toString()} (precision: ${precision})`
-      );
-    }
-
-=======
     // Extract base asset from symbol (e.g., NPCUSDC -> NPC)
     // Need to get the symbol info to know the actual base asset
     const exchangeInfo = await this.api.getExchangeInfo();
@@ -556,7 +522,6 @@
       );
     }
 
->>>>>>> 3ea6cb5a
     const sellPrice = await this.placeMarketSell(symbol, roundedQuantity);
     if (!sellPrice) {
       logger.error(`Failed to execute sell for ${symbol}`);
